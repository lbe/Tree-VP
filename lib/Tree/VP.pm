--- conflicted
+++ resolved
@@ -149,16 +149,14 @@
 
 =back
 
-<<<<<<< HEAD
+=head1 See Also
+
+L<http://www.wikiwand.com/en/Vantage-point_tree>
+
 =head1 Author
 
 Kang-min Liu <gugod@gugod.org>
 
 =head1 License
 
-The MIT License.
-=======
-=head1 See Also
-
-L<http://www.wikiwand.com/en/Vantage-point_tree>
->>>>>>> 13d66a4e
+The MIT License.